﻿// Copyright (c) Microsoft Corporation. All rights reserved.
// Licensed under the MIT license.

using System;
using System.Collections.Concurrent;
using System.Collections.Generic;
using System.Diagnostics;
using System.Linq;
using System.Runtime.CompilerServices;
using System.Threading;
using System.Threading.Tasks;

namespace FASTER.core
{
    public partial class FasterKV<Key, Value, Input, Output, Context, Functions> : FasterBase, IFasterKV<Key, Value, Input, Output, Context>
        where Key : new()
        where Value : new()
        where Functions : IFunctions<Key, Value, Input, Output, Context>
    {
        internal Guid InternalAcquire()
        {
            epoch.Acquire();
            threadCtx.InitializeThread();
            prevThreadCtx.InitializeThread();
            Phase phase = _systemState.phase;
            if (phase != Phase.REST)
            {
                throw new Exception("Can acquire only in REST phase!");
            }
            Guid guid = Guid.NewGuid();
            threadCtx.Value = new FasterExecutionContext();
            InitContext(threadCtx.Value, guid);
            prevThreadCtx.Value = new FasterExecutionContext();
            InitContext(prevThreadCtx.Value, guid);
            prevThreadCtx.Value.version--;
            InternalRefresh();
            return threadCtx.Value.guid;
        }

        internal CommitPoint InternalContinue(Guid guid)
        {
            epoch.Acquire();
            threadCtx.InitializeThread();
            prevThreadCtx.InitializeThread();
            if (_recoveredSessions != null)
            {
                if (_recoveredSessions.TryGetValue(guid, out CommitPoint cp))
                {
                    // We have recovered the corresponding session. 
                    // Now obtain the session by first locking the rest phase
                    var currentState = SystemState.Copy(ref _systemState);
                    if(currentState.phase == Phase.REST)
                    {
                        var intermediateState = SystemState.Make(Phase.INTERMEDIATE, currentState.version);
                        if(MakeTransition(currentState,intermediateState))
                        {
                            // No one can change from REST phase
                            if(_recoveredSessions.TryRemove(guid, out cp))
                            {
                                // We have atomically removed session details. 
                                // No one else can continue this session
                                threadCtx.Value = new FasterExecutionContext();
                                InitContext(threadCtx.Value, guid);
                                prevThreadCtx.Value = new FasterExecutionContext();
                                InitContext(prevThreadCtx.Value, guid);
                                prevThreadCtx.Value.version--;
<<<<<<< HEAD
                                threadCtx.Value.serialNum = serialNum;
=======
                                threadCtx.Value.serialNum = cp.UntilSerialNo;
>>>>>>> 6cab32a4
                            }
                            else
                            {
                                // Someone else continued this session
                                cp = new CommitPoint { UntilSerialNo = -1 };
                                Debug.WriteLine("Session already continued by another thread!");
                            }

                            MakeTransition(intermediateState, currentState);
                            InternalRefresh();
<<<<<<< HEAD
                            return serialNum;
=======
                            return cp;
>>>>>>> 6cab32a4
                        }
                    }

                    // Need to try again when in REST
                    Debug.WriteLine("Can continue only in REST phase");
                    return new CommitPoint { UntilSerialNo = -1 };
                }
            }

            Debug.WriteLine("No recovered sessions!");
            return new CommitPoint { UntilSerialNo = -1 };
        }

        [MethodImpl(MethodImplOptions.AggressiveInlining)]
        internal void InternalRefresh()
        {
            epoch.ProtectAndDrain();

            // We check if we are in normal mode
            var newPhaseInfo = SystemState.Copy(ref _systemState);
            if (threadCtx.Value.phase == Phase.REST && newPhaseInfo.phase == Phase.REST && threadCtx.Value.version == newPhaseInfo.version)
            {
                return;
            }

            // Moving to non-checkpointing phases
            if (newPhaseInfo.phase == Phase.GC || newPhaseInfo.phase == Phase.PREPARE_GROW || newPhaseInfo.phase == Phase.IN_PROGRESS_GROW)
            {
                threadCtx.Value.phase = newPhaseInfo.phase;
                return;
            }

            HandleCheckpointingPhases();
        }

        internal void InternalRelease()
        {
            /*
            Debug.Assert(threadCtx.Value.retryRequests.Count == 0 &&
                    threadCtx.Value.ioPendingRequests.Count == 0);
            if (prevThreadCtx.Value != default(FasterExecutionContext))
            {
                Debug.Assert(prevThreadCtx.Value.retryRequests.Count == 0 &&
                    prevThreadCtx.Value.ioPendingRequests.Count == 0);
            }
            Debug.Assert(threadCtx.Value.phase == Phase.REST);*/

            threadCtx.DisposeThread();
            prevThreadCtx.DisposeThread();
            epoch.Release();
        }

        internal void InitContext(FasterExecutionContext ctx, Guid token)
        {
            ctx.phase = Phase.REST;
            ctx.version = _systemState.version;
            ctx.markers = new bool[8];
            ctx.serialNum = 0;
<<<<<<< HEAD
            ctx.totalPending = 0;
            ctx.guid = token;
            ctx.retryRequests = new Queue<PendingContext>();
            ctx.readyResponses = new AsyncQueue<AsyncIOContext<Key, Value>>();
            ctx.ioPendingRequests = new Dictionary<long, PendingContext>();
=======
            ctx.guid = token;

            if (RelaxedCPR)
            {
                if (ctx.retryRequests == null)
                {
                    ctx.retryRequests = new Queue<PendingContext>();
                    ctx.readyResponses = new AsyncQueue<AsyncIOContext<Key, Value>>();
                    ctx.ioPendingRequests = new Dictionary<long, PendingContext>();
                }
            }
            else
            {
                ctx.totalPending = 0;
                ctx.retryRequests = new Queue<PendingContext>();
                ctx.readyResponses = new AsyncQueue<AsyncIOContext<Key, Value>>();
                ctx.ioPendingRequests = new Dictionary<long, PendingContext>();
            }
>>>>>>> 6cab32a4
        }

        internal void CopyContext(FasterExecutionContext src, FasterExecutionContext dst)
        {
            dst.phase = src.phase;
            dst.version = src.version;
            dst.markers = src.markers;
            dst.serialNum = src.serialNum;
<<<<<<< HEAD
            dst.totalPending = src.totalPending;
            dst.guid = src.guid;
            dst.retryRequests = src.retryRequests;
            dst.readyResponses = src.readyResponses;
            dst.ioPendingRequests = src.ioPendingRequests;
=======
            dst.guid = src.guid;
            dst.excludedSerialNos = new List<long>();

            if (!RelaxedCPR)
            {
                dst.totalPending = src.totalPending;
                dst.retryRequests = src.retryRequests;
                dst.readyResponses = src.readyResponses;
                dst.ioPendingRequests = src.ioPendingRequests;
            }
            else
            {
                foreach (var v in src.ioPendingRequests.Values)
                {
                    dst.excludedSerialNos.Add(v.serialNum);
                }
                foreach (var v in src.retryRequests)
                {
                    dst.excludedSerialNos.Add(v.serialNum);
                }
            }
>>>>>>> 6cab32a4
        }

        internal bool InternalCompletePending(bool wait = false)
        {
            do
            {
                bool done = true;

                if (!RelaxedCPR)
                {
                    #region Previous pending requests
                    if (threadCtx.Value.phase == Phase.IN_PROGRESS
                        ||
                        threadCtx.Value.phase == Phase.WAIT_PENDING)
                    {
                        CompleteIOPendingRequests(prevThreadCtx.Value);
                        Refresh();
                        CompleteRetryRequests(prevThreadCtx.Value);

                        done &= (prevThreadCtx.Value.ioPendingRequests.Count == 0);
                        done &= (prevThreadCtx.Value.retryRequests.Count == 0);
                    }
                    #endregion
                }

                if (!(threadCtx.Value.phase == Phase.IN_PROGRESS
                      || 
                      threadCtx.Value.phase == Phase.WAIT_PENDING))
                {
                    CompleteIOPendingRequests(threadCtx.Value);
                }
                InternalRefresh();
                CompleteRetryRequests(threadCtx.Value);

                done &= (threadCtx.Value.ioPendingRequests.Count == 0);
                done &= (threadCtx.Value.retryRequests.Count == 0);

                if (done)
                {
                    return true;
                }

                if (wait)
                {
                    // Yield before checking again
                    Thread.Yield();
                }
            } while (wait);

            return false;
        }

        internal void CompleteRetryRequests(FasterExecutionContext context)
        {
            int count = context.retryRequests.Count;

            if (count == 0) return;

            for (int i = 0; i < count; i++)
            {
                var pendingContext = context.retryRequests.Dequeue();
                InternalRetryRequestAndCallback(context, pendingContext);
            }
        }

        internal void CompleteRetryRequests(FasterExecutionContext context, ClientSession<Key, Value, Input, Output, Context, Functions> clientSession, CancellationToken token = default(CancellationToken))
        {
            int count = context.retryRequests.Count;

            if (count == 0) return;

            clientSession.UnsafeResumeThread();
            for (int i = 0; i < count; i++)
            {
                var pendingContext = context.retryRequests.Dequeue();
                InternalRetryRequestAndCallback(context, pendingContext);
            }
            clientSession.UnsafeSuspendThread();
        }

        internal void CompleteIOPendingRequests(FasterExecutionContext context)
        {
            if (context.readyResponses.Count == 0) return;

            while (context.readyResponses.TryDequeue(out AsyncIOContext<Key, Value> request))
            {
                InternalContinuePendingRequestAndCallback(context, request);
            }
        }

        internal async ValueTask CompleteIOPendingRequestsAsync(FasterExecutionContext context, ClientSession<Key, Value, Input, Output, Context, Functions> clientSession, CancellationToken token = default(CancellationToken))
        {
            while (context.ioPendingRequests.Count > 0)
            {
                AsyncIOContext<Key, Value> request;

                if (context.readyResponses.Count > 0)
                {
<<<<<<< HEAD
                    context.readyResponses.TryDequeue(out request);
                }
                else
                {
                    clientSession.SuspendThread();
                    request = await context.readyResponses.DequeueAsync(token);
                    clientSession.ResumeThread();
                }

                InternalContinuePendingRequestAndCallback(context, request);
=======
                    clientSession.UnsafeResumeThread();
                    while (context.readyResponses.Count > 0)
                    {
                        context.readyResponses.TryDequeue(out request);
                        InternalContinuePendingRequestAndCallback(context, request);
                    }
                    clientSession.UnsafeSuspendThread();
                }
                else
                {
                    request = await context.readyResponses.DequeueAsync(token);

                    clientSession.UnsafeResumeThread();
                    InternalContinuePendingRequestAndCallback(context, request);
                    clientSession.UnsafeSuspendThread();
                }

>>>>>>> 6cab32a4
            }
        }

        internal void InternalRetryRequestAndCallback(
                                    FasterExecutionContext ctx,
                                    PendingContext pendingContext)
        {
            var status = default(Status);
            var internalStatus = default(OperationStatus);
            ref Key key = ref pendingContext.key.Get();
            ref Value value = ref pendingContext.value.Get();

            bool handleLatches = false;

            if (!RelaxedCPR)
            {
                #region Entry latch operation
                
                if ((ctx.version < threadCtx.Value.version) // Thread has already shifted to (v+1)
                    ||
                    (threadCtx.Value.phase == Phase.PREPARE)) // Thread still in version v, but acquired shared-latch 
                {
                    handleLatches = true;
                }
                #endregion
            }

            // Issue retry command
            switch(pendingContext.type)
            {
                case OperationType.RMW:
                    internalStatus = InternalRetryPendingRMW(ctx, ref pendingContext);
                    break;
                case OperationType.UPSERT:
                    internalStatus = InternalUpsert(ref key, 
                                                    ref value, 
                                                    ref pendingContext.userContext, 
                                                    ref pendingContext);
                    break;
                case OperationType.DELETE:
                    internalStatus = InternalDelete(ref key,
                                                    ref pendingContext.userContext,
                                                    ref pendingContext);
                    break;
                case OperationType.READ:
                    throw new Exception("Cannot happen!");
            }
            

            // Handle operation status
            if (internalStatus == OperationStatus.SUCCESS || internalStatus == OperationStatus.NOTFOUND)
            {
                status = (Status)internalStatus;
            }
            else
            {
                status = HandleOperationStatus(ctx, pendingContext, internalStatus);
            }

            // If done, callback user code.
            if (status == Status.OK || status == Status.NOTFOUND)
            {
                if (handleLatches)
                    ReleaseSharedLatch(key);

                switch (pendingContext.type)
                {
                    case OperationType.RMW:
                        functions.RMWCompletionCallback(ref key,
                                                ref pendingContext.input,
                                                pendingContext.userContext, status);
                        break;
                    case OperationType.UPSERT:
                        functions.UpsertCompletionCallback(ref key,
                                                 ref value,
                                                 pendingContext.userContext);
                        break;
                    case OperationType.DELETE:
                        functions.DeleteCompletionCallback(ref key,
                                                 pendingContext.userContext);
                        break;
                    default:
                        throw new Exception("Operation type not allowed for retry");
                }
                
            }
        }

        internal void InternalContinuePendingRequestAndCallback(
                                    FasterExecutionContext ctx,
                                    AsyncIOContext<Key, Value> request)
        {
            bool handleLatches = false;

            if (!RelaxedCPR)
            {
                if ((ctx.version < threadCtx.Value.version) // Thread has already shifted to (v+1)
                    ||
                    (threadCtx.Value.phase == Phase.PREPARE)) // Thread still in version v, but acquired shared-latch 
                {
                    handleLatches = true;
                }
            }

            if (ctx.ioPendingRequests.TryGetValue(request.id, out PendingContext pendingContext))
            {
                var status = default(Status);
                var internalStatus = default(OperationStatus);
                ref Key key = ref pendingContext.key.Get();

                // Remove from pending dictionary
                ctx.ioPendingRequests.Remove(request.id);

                // Issue the continue command
                if (pendingContext.type == OperationType.READ)
                {
                    internalStatus = InternalContinuePendingRead(ctx, request, ref pendingContext);
                }
                else
                {
                    internalStatus = InternalContinuePendingRMW(ctx, request, ref pendingContext); ;
                }

                request.Dispose();

                // Handle operation status
                if (internalStatus == OperationStatus.SUCCESS || internalStatus == OperationStatus.NOTFOUND)
                {
                    status = (Status)internalStatus;
                }
                else
                {
                    status = HandleOperationStatus(ctx, pendingContext, internalStatus);
                }

                // If done, callback user code
                if(status == Status.OK || status == Status.NOTFOUND)
                {
                    if (handleLatches)
                        ReleaseSharedLatch(key);

                    if (pendingContext.type == OperationType.READ)
                    {
                        functions.ReadCompletionCallback(ref key, 
                                                         ref pendingContext.input, 
                                                         ref pendingContext.output, 
                                                         pendingContext.userContext,
                                                         status);
                    }
                    else
                    {
                        functions.RMWCompletionCallback(ref key,
                                                        ref pendingContext.input,
                                                        pendingContext.userContext,
                                                        status);
                    }
                }
                pendingContext.Dispose();
            }
        }

    }
}<|MERGE_RESOLUTION|>--- conflicted
+++ resolved
@@ -64,11 +64,7 @@
                                 prevThreadCtx.Value = new FasterExecutionContext();
                                 InitContext(prevThreadCtx.Value, guid);
                                 prevThreadCtx.Value.version--;
-<<<<<<< HEAD
-                                threadCtx.Value.serialNum = serialNum;
-=======
                                 threadCtx.Value.serialNum = cp.UntilSerialNo;
->>>>>>> 6cab32a4
                             }
                             else
                             {
@@ -79,11 +75,7 @@
 
                             MakeTransition(intermediateState, currentState);
                             InternalRefresh();
-<<<<<<< HEAD
-                            return serialNum;
-=======
                             return cp;
->>>>>>> 6cab32a4
                         }
                     }
 
@@ -142,13 +134,6 @@
             ctx.version = _systemState.version;
             ctx.markers = new bool[8];
             ctx.serialNum = 0;
-<<<<<<< HEAD
-            ctx.totalPending = 0;
-            ctx.guid = token;
-            ctx.retryRequests = new Queue<PendingContext>();
-            ctx.readyResponses = new AsyncQueue<AsyncIOContext<Key, Value>>();
-            ctx.ioPendingRequests = new Dictionary<long, PendingContext>();
-=======
             ctx.guid = token;
 
             if (RelaxedCPR)
@@ -167,7 +152,6 @@
                 ctx.readyResponses = new AsyncQueue<AsyncIOContext<Key, Value>>();
                 ctx.ioPendingRequests = new Dictionary<long, PendingContext>();
             }
->>>>>>> 6cab32a4
         }
 
         internal void CopyContext(FasterExecutionContext src, FasterExecutionContext dst)
@@ -176,13 +160,6 @@
             dst.version = src.version;
             dst.markers = src.markers;
             dst.serialNum = src.serialNum;
-<<<<<<< HEAD
-            dst.totalPending = src.totalPending;
-            dst.guid = src.guid;
-            dst.retryRequests = src.retryRequests;
-            dst.readyResponses = src.readyResponses;
-            dst.ioPendingRequests = src.ioPendingRequests;
-=======
             dst.guid = src.guid;
             dst.excludedSerialNos = new List<long>();
 
@@ -204,7 +181,6 @@
                     dst.excludedSerialNos.Add(v.serialNum);
                 }
             }
->>>>>>> 6cab32a4
         }
 
         internal bool InternalCompletePending(bool wait = false)
@@ -303,18 +279,6 @@
 
                 if (context.readyResponses.Count > 0)
                 {
-<<<<<<< HEAD
-                    context.readyResponses.TryDequeue(out request);
-                }
-                else
-                {
-                    clientSession.SuspendThread();
-                    request = await context.readyResponses.DequeueAsync(token);
-                    clientSession.ResumeThread();
-                }
-
-                InternalContinuePendingRequestAndCallback(context, request);
-=======
                     clientSession.UnsafeResumeThread();
                     while (context.readyResponses.Count > 0)
                     {
@@ -332,7 +296,6 @@
                     clientSession.UnsafeSuspendThread();
                 }
 
->>>>>>> 6cab32a4
             }
         }
 
