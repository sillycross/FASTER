﻿// Copyright (c) Microsoft Corporation. All rights reserved.
// Licensed under the MIT license.

using System;
using System.Collections.Concurrent;
using System.Collections.Generic;
using System.Diagnostics;
using System.IO;
using System.Runtime.CompilerServices;
using System.Threading;

namespace FASTER.core
{
    internal enum OperationType
    {
        READ,
        RMW,
        UPSERT,
        INSERT,
        DELETE
    }

    internal enum OperationStatus
    {
        SUCCESS,
        NOTFOUND,
        RETRY_NOW,
        RETRY_LATER,
        RECORD_ON_DISK,
        SUCCESS_UNMARK,
        CPR_SHIFT_DETECTED,
        CPR_PENDING_DETECTED
    }

    internal class SerializedFasterExecutionContext
    {
        internal int version;
        internal long serialNum;
        internal string guid;

        /// <summary>
        /// </summary>
        /// <param name="writer"></param>
        public void Write(StreamWriter writer)
        {
            writer.WriteLine(version);
            writer.WriteLine(guid);
            writer.WriteLine(serialNum);
        }

        /// <summary>
        /// </summary>
        /// <param name="reader"></param>
        public void Load(StreamReader reader)
        {
            string value = reader.ReadLine();
            version = int.Parse(value);

            guid = reader.ReadLine();
            value = reader.ReadLine();
            serialNum = long.Parse(value);
        }
    }

    public partial class FasterKV<Key, Value, Input, Output, Context, Functions> : FasterBase, IFasterKV<Key, Value, Input, Output, Context, Functions>
        where Key : new()
        where Value : new()
        where Functions : IFunctions<Key, Value, Input, Output, Context>
    {

        internal struct PendingContext
        {
            // User provided information
            internal OperationType type;

<<<<<<< HEAD
            public OperationType type;

            public IHeapContainer<Key> key;
            public IHeapContainer<Value> value;
            public Input input;
            public Output output;
            public Context userContext;
            
=======
            internal IHeapContainer<Key> key;
            internal IHeapContainer<Value> value;
            internal Input input;
            internal Output output;
            internal Context userContext;

>>>>>>> a0ec4aa3
            // Some additional information about the previous attempt
            internal long id;
            internal int version;
            internal long logicalAddress;
            internal long serialNum;
            internal HashBucketEntry entry;

            internal LatchOperation heldLatch;

            public void Dispose()
            {
                key?.Dispose();
                value?.Dispose();
            }
        }

        internal class FasterExecutionContext : SerializedFasterExecutionContext
        {
            public Phase phase;
            public bool[] markers;
            public long totalPending;
            public Queue<PendingContext> retryRequests;
            public Dictionary<long, PendingContext> ioPendingRequests;
            public AsyncCountDown pendingReads;
            public AsyncQueue<AsyncIOContext<Key, Value>> readyResponses;
            public List<long> excludedSerialNos;

            public bool HasNoPendingRequests
            {
                [MethodImpl(MethodImplOptions.AggressiveInlining)]
                get
                {
                    return ioPendingRequests.Count == 0
                        && retryRequests.Count == 0;
                }
            }

            public FasterExecutionContext prevCtx;
        }
    }

 
    /// <summary>
    /// Descriptor for a CPR commit point
    /// </summary>
    public struct CommitPoint
    {
        /// <summary>
        /// Serial number until which we have committed
        /// </summary>
        public long UntilSerialNo;

        /// <summary>
        /// List of operation serial nos excluded from commit
        /// </summary>
        public List<long> ExcludedSerialNos;
    }

    /// <summary>
    /// Recovery info for hybrid log
    /// </summary>
    public struct HybridLogRecoveryInfo
    {
        /// <summary>
        /// Guid
        /// </summary>
        public Guid guid;
        /// <summary>
        /// Use snapshot file
        /// </summary>
        public int useSnapshotFile;
        /// <summary>
        /// Version
        /// </summary>
        public int version;
        /// <summary>
        /// Flushed logical address
        /// </summary>
        public long flushedLogicalAddress;
        /// <summary>
        /// Start logical address
        /// </summary>
        public long startLogicalAddress;
        /// <summary>
        /// Final logical address
        /// </summary>
        public long finalLogicalAddress;
        /// <summary>
        /// Head address
        /// </summary>
        public long headAddress;
        /// <summary>
        /// Begin address
        /// </summary>
        public long beginAddress;

        /// <summary>
        /// Commit tokens per session restored during Continue
        /// </summary>
        public ConcurrentDictionary<string, CommitPoint> continueTokens;

        /// <summary>
        /// Commit tokens per session created during Checkpoint
        /// </summary>
        public ConcurrentDictionary<string, CommitPoint> checkpointTokens;

        /// <summary>
        /// Object log segment offsets
        /// </summary>
        public long[] objectLogSegmentOffsets;

        /// <summary>
        /// Initialize
        /// </summary>
        /// <param name="token"></param>
        /// <param name="_version"></param>
        public void Initialize(Guid token, int _version)
        {
            guid = token;
            useSnapshotFile = 0;
            version = _version;
            flushedLogicalAddress = 0;
            startLogicalAddress = 0;
            finalLogicalAddress = 0;
            headAddress = 0;

            continueTokens = new ConcurrentDictionary<string, CommitPoint>();
            checkpointTokens = new ConcurrentDictionary<string, CommitPoint>();

            objectLogSegmentOffsets = null;
        }

        /// <summary>
        /// Initialize from stream
        /// </summary>
        /// <param name="reader"></param>
        public void Initialize(StreamReader reader)
        {
            continueTokens = new ConcurrentDictionary<string, CommitPoint>();

            string value = reader.ReadLine();
            guid = Guid.Parse(value);

            value = reader.ReadLine();
            useSnapshotFile = int.Parse(value);

            value = reader.ReadLine();
            version = int.Parse(value);

            value = reader.ReadLine();
            flushedLogicalAddress = long.Parse(value);

            value = reader.ReadLine();
            startLogicalAddress = long.Parse(value);

            value = reader.ReadLine();
            finalLogicalAddress = long.Parse(value);

            value = reader.ReadLine();
            headAddress = long.Parse(value);

            value = reader.ReadLine();
            beginAddress = long.Parse(value);

            value = reader.ReadLine();
            var numSessions = int.Parse(value);

            for (int i = 0; i < numSessions; i++)
            {
                var guid = reader.ReadLine();
                value = reader.ReadLine();
                var serialno = long.Parse(value);

                var exclusions = new List<long>();
                var exclusionCount = int.Parse(reader.ReadLine());
                for (int j = 0; j < exclusionCount; j++)
                    exclusions.Add(long.Parse(reader.ReadLine()));

                continueTokens.TryAdd(guid, new CommitPoint
                    {
                        UntilSerialNo = serialno,
                        ExcludedSerialNos = exclusions
                    });
            }

            // Read object log segment offsets
            value = reader.ReadLine();
            var numSegments = int.Parse(value);
            if (numSegments > 0)
            {
                objectLogSegmentOffsets = new long[numSegments];
                for (int i = 0; i < numSegments; i++)
                {
                    value = reader.ReadLine();
                    objectLogSegmentOffsets[i] = long.Parse(value);
                }
            }
        }

        /// <summary>
        ///  Recover info from token
        /// </summary>
        /// <param name="token"></param>
        /// <param name="checkpointManager"></param>
        /// <returns></returns>
        internal void Recover(Guid token, ICheckpointManager checkpointManager)
        {
            var metadata = checkpointManager.GetLogCommitMetadata(token);
            if (metadata == null)
                throw new FasterException("Invalid log commit metadata for ID " + token.ToString());

            using StreamReader s = new StreamReader(new MemoryStream(metadata));
            Initialize(s);
        }

        /// <summary>
        /// Reset
        /// </summary>
        public void Reset()
        {
            Initialize(default, -1);
        }

        /// <summary>
        /// Write info to byte array
        /// </summary>
        public byte[] ToByteArray()
        {
            using MemoryStream ms = new MemoryStream();
            using (StreamWriter writer = new StreamWriter(ms))
            {
                writer.WriteLine(guid);
                writer.WriteLine(useSnapshotFile);
                writer.WriteLine(version);
                writer.WriteLine(flushedLogicalAddress);
                writer.WriteLine(startLogicalAddress);
                writer.WriteLine(finalLogicalAddress);
                writer.WriteLine(headAddress);
                writer.WriteLine(beginAddress);

                writer.WriteLine(checkpointTokens.Count);
                foreach (var kvp in checkpointTokens)
                {
                    writer.WriteLine(kvp.Key);
                    writer.WriteLine(kvp.Value.UntilSerialNo);
                    writer.WriteLine(kvp.Value.ExcludedSerialNos.Count);
                    foreach (long item in kvp.Value.ExcludedSerialNos)
                        writer.WriteLine(item);
                }

                // Write object log segment offsets
                writer.WriteLine(objectLogSegmentOffsets == null ? 0 : objectLogSegmentOffsets.Length);
                if (objectLogSegmentOffsets != null)
                {
                    for (int i = 0; i < objectLogSegmentOffsets.Length; i++)
                    {
                        writer.WriteLine(objectLogSegmentOffsets[i]);
                    }
                }
            }
            return ms.ToArray();
        }

        /// <summary>
        /// Print checkpoint info for debugging purposes
        /// </summary>
        public void DebugPrint()
        {
            Debug.WriteLine("******** HybridLog Checkpoint Info for {0} ********", guid);
            Debug.WriteLine("Version: {0}", version);
            Debug.WriteLine("Is Snapshot?: {0}", useSnapshotFile == 1);
            Debug.WriteLine("Flushed LogicalAddress: {0}", flushedLogicalAddress);
            Debug.WriteLine("Start Logical Address: {0}", startLogicalAddress);
            Debug.WriteLine("Final Logical Address: {0}", finalLogicalAddress);
            Debug.WriteLine("Head Address: {0}", headAddress);
            Debug.WriteLine("Begin Address: {0}", beginAddress);
            Debug.WriteLine("Num sessions recovered: {0}", continueTokens.Count);
            Debug.WriteLine("Recovered sessions: ");
            foreach (var sessionInfo in continueTokens)
            {
                Debug.WriteLine("{0}: {1}", sessionInfo.Key, sessionInfo.Value);
            }
        }
    }

    internal struct HybridLogCheckpointInfo
    {
        public HybridLogRecoveryInfo info;
        public IDevice snapshotFileDevice;
        public IDevice snapshotFileObjectLogDevice;
        public SemaphoreSlim flushedSemaphore;
        public long started;

        public void Initialize(Guid token, int _version, ICheckpointManager checkpointManager)
        {
            info.Initialize(token, _version);
            started = 0;
            checkpointManager.InitializeLogCheckpoint(token);
        }

        public void Recover(Guid token, ICheckpointManager checkpointManager)
        {
            info.Recover(token, checkpointManager);
            started = 0;
        }

        public void Reset()
        {
            started = 0;
            flushedSemaphore = null;
            info.Reset();
            if (snapshotFileDevice != null) snapshotFileDevice.Close();
            if (snapshotFileObjectLogDevice != null) snapshotFileObjectLogDevice.Close();
        }
    }

    internal struct IndexRecoveryInfo
    {
        public Guid token;
        public long table_size;
        public ulong num_ht_bytes;
        public ulong num_ofb_bytes;
        public int num_buckets;
        public long startLogicalAddress;
        public long finalLogicalAddress;

        public void Initialize(Guid token, long _size)
        {
            this.token = token;
            table_size = _size;
            num_ht_bytes = 0;
            num_ofb_bytes = 0;
            startLogicalAddress = 0;
            finalLogicalAddress = 0;
            num_buckets = 0;
        }
        public void Initialize(StreamReader reader)
        {
            string value = reader.ReadLine();
            token = Guid.Parse(value);

            value = reader.ReadLine();
            table_size = long.Parse(value);

            value = reader.ReadLine();
            num_ht_bytes = ulong.Parse(value);

            value = reader.ReadLine();
            num_ofb_bytes = ulong.Parse(value);

            value = reader.ReadLine();
            num_buckets = int.Parse(value);

            value = reader.ReadLine();
            startLogicalAddress = long.Parse(value);

            value = reader.ReadLine();
            finalLogicalAddress = long.Parse(value);
        }

        public void Recover(Guid guid, ICheckpointManager checkpointManager)
        {
            var metadata = checkpointManager.GetIndexCommitMetadata(guid);
            if (metadata == null)
                throw new FasterException("Invalid index commit metadata for ID " + guid.ToString());
            using StreamReader s = new StreamReader(new MemoryStream(metadata));
            Initialize(s);
        }

        public byte[] ToByteArray()
        {
            using MemoryStream ms = new MemoryStream();
            using (var writer = new StreamWriter(ms))
            {

                writer.WriteLine(token);
                writer.WriteLine(table_size);
                writer.WriteLine(num_ht_bytes);
                writer.WriteLine(num_ofb_bytes);
                writer.WriteLine(num_buckets);
                writer.WriteLine(startLogicalAddress);
                writer.WriteLine(finalLogicalAddress);
            }
            return ms.ToArray();
        }

        public void DebugPrint()
        {
            Debug.WriteLine("******** Index Checkpoint Info for {0} ********", token);
            Debug.WriteLine("Table Size: {0}", table_size);
            Debug.WriteLine("Main Table Size (in GB): {0}", ((double)num_ht_bytes) / 1000.0 / 1000.0 / 1000.0);
            Debug.WriteLine("Overflow Table Size (in GB): {0}", ((double)num_ofb_bytes) / 1000.0 / 1000.0 / 1000.0);
            Debug.WriteLine("Num Buckets: {0}", num_buckets);
            Debug.WriteLine("Start Logical Address: {0}", startLogicalAddress);
            Debug.WriteLine("Final Logical Address: {0}", finalLogicalAddress);
        }
        public void Reset()
        {
            token = default;
            table_size = 0;
            num_ht_bytes = 0;
            num_ofb_bytes = 0;
            num_buckets = 0;
            startLogicalAddress = 0;
            finalLogicalAddress = 0;
        }
    }

    internal struct IndexCheckpointInfo
    {
        public IndexRecoveryInfo info;
        public IDevice main_ht_device;

        public void Initialize(Guid token, long _size, ICheckpointManager checkpointManager)
        {
            info.Initialize(token, _size);
            checkpointManager.InitializeIndexCheckpoint(token);
            main_ht_device = checkpointManager.GetIndexDevice(token);
        }
        public void Recover(Guid token, ICheckpointManager checkpointManager)
        {
            info.Recover(token, checkpointManager);
        }
        public void Reset()
        {
            info.Reset();
            main_ht_device.Close();
        }
    }
}<|MERGE_RESOLUTION|>--- conflicted
+++ resolved
@@ -72,24 +72,13 @@
         {
             // User provided information
             internal OperationType type;
-
-<<<<<<< HEAD
-            public OperationType type;
-
-            public IHeapContainer<Key> key;
-            public IHeapContainer<Value> value;
-            public Input input;
-            public Output output;
-            public Context userContext;
-            
-=======
             internal IHeapContainer<Key> key;
             internal IHeapContainer<Value> value;
             internal Input input;
             internal Output output;
             internal Context userContext;
 
->>>>>>> a0ec4aa3
+
             // Some additional information about the previous attempt
             internal long id;
             internal int version;
